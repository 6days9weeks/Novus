from __future__ import annotations

import asyncio
import base64
import collections
import glob
import logging
import typing
import copy
import string
import platform
import random
import json
import sys

import aiohttp
import toml
import discord
from discord.iterators import HistoryIterator
from discord.ext import commands
from contextvars import ContextVar
import upgradechat

from .custom_context import Context, SlashContext
from .database import DatabaseWrapper
from .redis import RedisConnection
from .statsd import StatsdConnection
from .analytics_log_handler import AnalyticsLogHandler, AnalyticsClientSession
from .shard_manager import ShardManagerClient
from .embeddify import Embeddify
from .. import all_packages as all_vfl_package_names

if typing.TYPE_CHECKING:
<<<<<<< HEAD
    from .types.config import BotConfig # type: ignore
=======
    from .types.bot_config_file import BotConfig
>>>>>>> fb70cd05


sys.path.append(".")


def get_prefix(bot, message: discord.Message):
    """
    Get the guild prefix for the bot given the message that should be invoking a command.
    """

    # Set our default
    config_prefix = bot.config.get('default_prefix')
    if not config_prefix and message.author.id not in bot.owner_ids:
        return " ".join(random.choices(string.whitespace, k=5))  # random string for a prefix if nothing is set

    # Default prefix for DMs
    if message.guild is None:
        prefix = config_prefix

    # Custom prefix or default prefix
    else:
        guild_prefix = bot.guild_settings[message.guild.id][bot.config.get('guild_settings_prefix_column', 'prefix')]
        prefix = guild_prefix or config_prefix

    # Fuck iOS devices
    if type(prefix) is not list and prefix in ["'", "‘"]:
        prefix = ["'", "‘"]

    # Listify it
    prefix = [prefix] if isinstance(prefix, str) else prefix
    prefix = [i for i in prefix if i]

    # Make it slightly more case insensitive
    prefix.extend([i.title() for i in prefix if i])
    prefix.extend([i.upper() for i in prefix if i])
    prefix.extend([i.lower() for i in prefix if i])
    prefix = list(set(prefix))  # Remove those duplicates

    # Add spaces for words
    possible_word_prefixes = [i for i in prefix if i and not any([o in i for o in string.punctuation])]
    prefix.extend([f"{i.strip()} " for i in possible_word_prefixes])

    # Add the bot's managed role
    if message.guild:
        try:
            managed_role = [i for i in message.guild.roles if i.tags and i.tags.bot_id == bot.user.id]
        except Exception:
            managed_role = None
        if managed_role:
            prefix.extend([f"<@&{managed_role[0].id}> "])

    # And we're FINALLY done
    return commands.when_mentioned_or(*prefix)(bot, message)


class MinimalBot(commands.AutoShardedBot):
    """
    A minimal version of the VoxelBotUtils bot that inherits from
    :class:`discord.ext.commands.AutoShardedBot` but gives new VBU features.
    """

    async def create_message_log(
            self,
            messages: typing.Union[typing.List[discord.Message], HistoryIterator],
            ) -> str:
        """
        Creates and returns an HTML log of all of the messages provided. This is an API method, and may
        raise an asyncio HTTP error.

        Args:
            messages (Union[List[discord.Message], discord.iterators.HistoryIterator]):
                The messages you want to create into a log.

        Returns:
            str: The HTML for a log file.
        """

        # Let's flatten the messages if we need to
        if isinstance(messages, HistoryIterator):
            messages = await messages.flatten()

        # Create the data we're gonna send
        data = {
            "channel_name": messages[0].channel.name,
            "category_name": messages[0].channel.category.name,
            "guild_name": messages[0].guild.name,
            "guild_icon_url": str(messages[0].guild.icon.url),
        }
        data_authors = {}
        data_messages = []

        # Get the data from the server
        for message in messages:
            for user in message.mentions + [message.author]:
                data_authors[user.id] = {
                    "username": user.name,
                    "discriminator": user.discriminator,
                    "avatar_url": str(user.avatar.url),
                    "bot": user.bot,
                    "display_name": user.display_name,
                    "color": user.colour.value,
                }
            message_data = {
                "id": message.id,
                "content": message.content,
                "author_id": message.author.id,
                "timestamp": int(message.created_at.timestamp()),
                "attachments": [str(i.url) for i in message.attachments],
            }
            embeds = []
            for i in message.embeds:
                embed_data = i.to_dict()
                if i.timestamp:
                    embed_data.update({'timestamp': i.timestamp.timestamp()})
                embeds.append(embed_data)
            message_data.update({'embeds': embeds})
            data_messages.append(message_data)

        # Send data to the API
        data.update({"users": data_authors, "messages": data_messages[::-1]})
        async with aiohttp.ClientSession() as session:
            async with session.post("https://voxelfox.co.uk/discord/chatlog", json=data) as r:
                return await r.text()

    async def get_context(self, message, *, cls=None) -> Context:
        """
        Create a new context object using the utils' Context.

        :meta private:
        """

        return await super().get_context(message, cls=cls or Context)

    async def get_slash_context(self, interaction, *, cls=None) -> SlashContext:
        """
        Create a new context object using the utils' Context.

        :meta private:
        """

        return await super().get_slash_context(interaction, cls=cls or SlashContext)

    def get_context_message(self, channel, content, embed, *args, **kwargs):
        """
        A small base class for us to inherit from so that I don't need to change my
        send method when it's overridden.

        :meta private:
        """

        return content, embed


class Bot(MinimalBot):
    """
    A bot class that inherits from :class:`voxelbotutils.MinimalBot`, detailing more VoxelBotUtils
    functions, as well as changing some of the default Discord.py library behaviour.

    Attributes:
        logger (logging.Logger): A logger instance for the bot.
        config (dict): The :class:`config<BotConfig>` for the bot.
        session (aiohttp.ClientSession): A session instance that you can use to make web requests.
        application_id (int): The ID of this bot application.
        database (DatabaseWrapper): The database connector, as connected using the data
            from your :class:`config file<BotConfig.database>`.
        redis (RedisConnection): The redis connector, as connected using the data from your
            :class:`config file<BotConfig.redis>`.
        stats (StatsdConnection): The stats connector, as connected using the data from your
            :class:`config file<BotConfig.statsd>`. May not be authenticated, but will fail silently
            if not.
        startup_method (asyncio.Task): The task that's run when the bot is starting up.
        guild_settings (dict): A dictionary from the `guild_settings` Postgres table.
        user_settings (dict): A dictionary from the `user_settings` Postgres table.
        user_agent (str): The user agent that the bot should use for web requests as set in the
            :attr:`config file<BotConfig.user_agent>`. This isn't used automatically anywhere,
            so it just here as a provided convenience.
        upgrade_chat (upgradechat.UpgradeChat): An UpgradeChat connector instance using the oauth information
            provided in your :class:`config file<BotConfig.upgrade_chat>`.
        clean_prefix (str): The default prefix for the bot.
        owner_ids (typing.List[int]): A list of the owners from the :attr:`config file<BotConfig.owners>`.
        embeddify (bool): Whether or not messages should be embedded by default, as set in the
            :attr:`config file<BotConfig.embed.enabled>`.
    """

    def __init__(
            self,
            config_file: str = 'config/config.toml',
            logger: logging.Logger = None,
            activity: discord.BaseActivity = discord.Game(name="Reconnecting..."),
            status: discord.Status = discord.Status.dnd,
            case_insensitive: bool = True,
            intents: discord.Intents = None,
            allowed_mentions: discord.AllowedMentions = discord.AllowedMentions(everyone=False),
            *args,
            **kwargs):
        """
        Args:
            config_file (str): The path to the :class:`config file<BotConfig>` for the bot.
            logger (logging.Logger): The logger object that the bot should use.
            activity (discord.Activity): The default activity of the bot.
            status (discord.Status): The default status of the bot.
            case_insensitive (bool): Whether or not commands are case insensitive.
            intents (discord.Intents): The default intents for the bot. Unless subclassed, the
                intents to use will be read from your :class:`config file<BotConfig.intents>`.
            allowed_mentions (discord.AllowedMentions): The default allowed mentions for the bot.
            *args: The default args that are sent to the :class:`discord.ext.commands.Bot` object.
            **kwargs: The default args that are sent to the :class:`discord.ext.commands.Bot` object.
        """

        # Store the config file for later
        self.config: BotConfig
        self.config_file = config_file
        self.logger = logger or logging.getLogger('bot')
        self.reload_config()
        self._sudo_ctx_var: typing.Optional[ContextVar] = None

        if self.config.get("sudo_enabled", False) != False:
            self._sudo_ctx_var = ContextVar("SudoOwners")

        # These are IDs of ALL owners, whether they currently have elevated privileges or not
        self._all_owner_ids: typing.FrozenSet[int] = frozenset()
        # These are IDs of the owners, that currently have their privileges elevated globally.
        # If sudo functionality is not enabled, this will remain empty throughout bot's lifetime.
        self._elevated_owner_ids: typing.FrozenSet[int] = frozenset()
        self._all_owner_ids = frozenset(self.config["owners"])

        # Let's work out our intents
        if not intents:
            if self.config.get('intents', {}):
                intents = discord.Intents(**self.config.get('intents', {}))
            else:
                intents = discord.Intents(guilds=True, guild_messages=True, dm_messages=True)

        # Get our max messages
        cached_messages = self.config.get('cached_messages', 1_000)

        # Run original
        super().__init__(
            command_prefix=get_prefix, activity=activity, status=status, case_insensitive=case_insensitive, intents=intents,
            allowed_mentions=allowed_mentions, max_messages=cached_messages, *args, **kwargs,
        )

        # Set up our default guild settings
        self.DEFAULT_GUILD_SETTINGS = {
            self.config.get('guild_settings_prefix_column', 'prefix'): self.config['default_prefix'],
        }
        self.DEFAULT_USER_SETTINGS = {}
        self.DEFAULT_BLACKLISTED_USERS = {}
        self.DEFAULT_DISABLED_COMMANDS_GUILD = {}
        # Aiohttp session
        self.session: aiohttp.ClientSession = AnalyticsClientSession(
            self, loop=self.loop,
            headers={"User-Agent": self.user_agent},
        )
        self._owner_sudo_tasks: typing.Dict[int, asyncio.Task] = {}

        # Allow database connections like this
        self.database: typing.Type[DatabaseWrapper] = DatabaseWrapper

        # Allow redis connections like this
        self.redis: typing.Type[RedisConnection] = RedisConnection

        # Allow Statsd connections like this
        self.stats: typing.Type[StatsdConnection] = StatsdConnection
        self.stats.config = self.config.get('statsd', {})

        # Set embeddify attrs
        Embeddify.bot = self

        # Gently add an UpgradeChat wrapper here - added as a property method so we can create a new instance if
        # the config is reloaded
        self._upgrade_chat = None

        # Store the startup method so I can see if it completed successfully
        self.startup_method = None
        self.shard_manager = None
        self.uptime = None

        # Regardless of whether we start statsd or not, I want to add the log handler
        handler = AnalyticsLogHandler(self)
        handler.setLevel(logging.DEBUG)
        logging.getLogger('discord.http').addHandler(handler)
        logging.getLogger('discord.webhook.async_').addHandler(handler)
        logging.getLogger('discord.webhook.sync').addHandler(handler)

        # Here's the storage for cached stuff
        self.guild_settings = collections.defaultdict(
            lambda: copy.deepcopy(self.DEFAULT_GUILD_SETTINGS)
        )
        self.user_settings = collections.defaultdict(
            lambda: copy.deepcopy(self.DEFAULT_USER_SETTINGS)
        )
        self.blacklisted_users = collections.defaultdict(
            lambda: copy.deepcopy(self.DEFAULT_BLACKLISTED_USERS)
        )
        self.default_guild_disabled_commands = collections.defaultdict(
            lambda: copy.deepcopy(self.DEFAULT_DISABLED_COMMANDS_GUILD)
        )

    async def startup(self):
        """
        Clears the custom caches for the bot (:attr:`guild_settings` and :attr:`user_settings`),
        re-reads the database tables for each of those items, and calls the
        :func:`voxelbotutils.Cog.cache_setup` method in each of the cogs again.
        """

        try:
            await self._startup()
        except Exception as e:
            self.logger.error(e, exc_info=True)
            exit(1)

    async def _startup(self):
        """
        Runs all of the actual db stuff.
        """

        # Remove caches
        self.logger.debug("Clearing caches")
        self.guild_settings.clear()
        self.user_settings.clear()

        # Get database connection
        db = await self.database.get_connection()

        # Get default guild settings
        default_guild_settings = await db("SELECT * FROM guild_settings WHERE guild_id=0")
        if not default_guild_settings:
            await db("INSERT INTO guild_settings (guild_id) VALUES (0)")
            default_guild_settings = await db("SELECT * FROM guild_settings WHERE guild_id=0")
        for i, o in default_guild_settings[0].items():
            self.DEFAULT_GUILD_SETTINGS.setdefault(i, o)

        # Get guild settings
        data = await self._get_all_table_data(db, "guild_settings")
        for row in data:
            for key, value in row.items():
                self.guild_settings[row['guild_id']][key] = value

        # Get default user settings
        default_user_settings = await db("SELECT * FROM user_settings WHERE user_id=0")
        if not default_user_settings:
            await db("INSERT INTO user_settings (user_id) VALUES (0)")
            default_user_settings = await db("SELECT * FROM user_settings WHERE user_id=0")
        for i, o in default_user_settings[0].items():
            self.DEFAULT_USER_SETTINGS.setdefault(i, o)

        # Get user settings
        data = await self._get_all_table_data(db, "user_settings")
        for row in data:
            for key, value in row.items():
                self.user_settings[row['user_id']][key] = value
        # Get default blacklisted users
        default_blacklisted_users = await db("SELECT * FROM blacklisted_users")
        for row in default_blacklisted_users:
            self.blacklisted_users[int(row["user_id"])] = row["reason"]

        # Get guild specific blacklisted commands.
        default_guild_disabled_commands = await db("SELECT * FROM command_settings")
        for row in default_guild_disabled_commands:
            self.default_guild_disabled_commands[int(row["guild_id"])][(row["command"])] = bool(row["enabled"])

        # Run the user-added startup methods
        async def fake_cache_setup_method(db):
            pass
        for _, cog in self.cogs.items():
            await getattr(cog, "cache_setup", fake_cache_setup_method)(db)

        # Wait for the bot to cache users before continuing
        self.logger.debug("Waiting until ready before completing startup method.")
        await self.wait_until_ready()

        # Close database connection
        await db.disconnect()

    async def _run_sql_exit_on_error(self, db, sql, *args):
        """
        Get data from a table, and exit if we get an error.
        """

        try:
            return await db(sql, *args)
        except Exception as e:
            self.logger.critical(f"Error selecting from table - {e}")
            exit(1)

    async def _get_all_table_data(self, db, table_name):
        """
        Select all from a table given its name.
        """

        return await self._run_sql_exit_on_error(db, "SELECT * FROM {0}".format(table_name))

    async def _get_list_table_data(self, db, table_name, key):
        """
        Select all from a table given its name and a `key=key` check.
        """

        return await self._run_sql_exit_on_error(db, "SELECT * FROM {0} WHERE key=$1".format(table_name), key)

    async def fetch_support_guild(self) -> typing.Optional[discord.Guild]:
        """
        Get the support guild as set in the bot's :attr:`config file<BotConfig.support_guild_id>`.

        Returns:
            typing.Optional[discord.Guild]: The guild instance. Will be `None` if a guild ID has not been
                provided, or cannot be found.
        """

        try:
            assert self.config['support_guild_id']
            return self.get_guild(self.config['support_guild_id']) or await self.fetch_guild(self.config['support_guild_id'])
        except Exception:
            return None

    @property
    def all_owner_ids(self) -> typing.FrozenSet[int]:
        """
        IDs of ALL owners regardless of their elevation status.
        If you're doing privilege checks, use `owner_ids` instead.
        This attribute is meant to be used for things
        that actually need to get a full list of owners for informational purposes.
        Example
        -------
        `send_to_owners()` uses this property to be able to send message to
        all bot owners, not just the ones that are currently using elevated permissions.
        """
        return self._all_owner_ids

    @property
    def owner_ids(self) -> typing.FrozenSet[int]:
        """
        IDs of owners that are elevated in current context.
        You should NEVER try to set to this attribute.
        This should be used for any privilege checks.
        If sudo functionality is disabled, this will be equivalent to `all_owner_ids`.
        """
        if self._sudo_ctx_var is None:
            return self._all_owner_ids
        return self._sudo_ctx_var.get(self._elevated_owner_ids)

    @owner_ids.setter
    def owner_ids(self, value) -> typing.NoReturn:
        # this `if` is needed so that d.py's __init__ can "set" to `owner_ids` successfully
        if self._sudo_ctx_var is None and self._all_owner_ids is value:
            return  # type: ignore[misc]
        # raise AttributeError("can't set attribute"

    def get_invite_link(
            self,
            *,
            client_id: int = None,
            scope: str = None,
            response_type: str = None,
            redirect_uri: str = None,
            guild_id: int = None,
            permissions: discord.Permissions = None,
            **kwargs,
            ) -> str:
        """
        Generate an invite link for the bot.

        Args:
            client_id (int, optional): The client ID that the invite command should use. Uses the passed
                argument, then :attr:`the config's<BotConfig.oauth.client_id>` set client ID, and then the bot's
                ID if nothing is found.
            scope (str, optional): The scope for the invite link.
            response_type (str, optional): The response type of the invite link.
            redirect_uri (str, optional): The redirect URI for the invite link.
            guild_id (int, optional): The guild ID that the invite link should default to.
            permissions (discord.Permissions, optional): A permissions object that should be used to make
                the permissions on the invite.

        Returns:
            str: The URL for the invite.
        """

        # Base and enabled are silently ignored

        # Make sure our permissions is a valid object
        permissions_object = discord.Permissions()
        if permissions is None:
            permissions = self.config.get("oauth", dict()).get("permissions", list())
        if isinstance(permissions, (list, set, tuple)):
            for p in permissions:
                setattr(permissions_object, p, True)
            permissions = permissions_object

        # Danny uses scopes instead of scope
        # Which makes _sense_
        # But is mildly annoying
        scopes = scope or kwargs.get('scopes') or self.config.get('oauth', {}).get('scope', None) or 'bot'

        # Make the params for the url
        data = {
            'client_id': client_id or self.config.get('oauth', {}).get('client_id', None) or self.user.id,
            'scopes': scopes.split(),
            'permissions': permissions,
        }
        if redirect_uri:
            data['redirect_uri'] = redirect_uri
        if guild_id:
            data['guild'] = discord.Object(guild_id)
        if response_type != None:
            data['response_type'] = response_type

        # Return url
        return discord.utils.oauth_url(**data)

    @property
    def user_agent(self):
        """:meta private:"""

        if self.user is None:
            return self.config.get("user_agent", (
                f"DiscordBot (Discord.py discord bot https://github.com/Voxel-Fox-Ltd/Novus) "
                f"Python/{platform.python_version()} aiohttp/{aiohttp.__version__}"
            ))
        return self.config.get("user_agent", (
            f"{self.user.name.replace(' ', '-')} (Discord.py discord bot https://github.com/Voxel-Fox-Ltd/Novus) "
            f"Python/{platform.python_version()} aiohttp/{aiohttp.__version__}"
        ))

    @property
    def cluster(self) -> int:
        """
        Gets the bot cluster based on the shard count
        and an evenly split amount of shards.
        """

        return (self.shard_ids or [0])[0] // len(self.shard_ids or [0])

    @property
    def upgrade_chat(self) -> upgradechat.UpgradeChat:
        """:meta private:"""

        if self._upgrade_chat:
            return self._upgrade_chat
        self._upgrade_chat = upgradechat.UpgradeChat(
            self.config["upgrade_chat"]["client_id"],
            self.config["upgrade_chat"]["client_secret"],
            session=self.session,
        )
        return self._upgrade_chat

    async def is_owner(self, user: discord.User) -> bool:
        """|coro|
        Checks if a :class:`~discord.User` or :class:`~discord.Member` is the owner of
        this bot.
        If an :attr:`owner_id` is not set, it is fetched automatically
        through the use of :meth:`~.Bot.application_info`.
        Parameters
        -----------
        user: :class:`.abc.User`
            The user to check for.
        Returns
        --------
        :class:`bool`
            Whether the user is the owner.
        """

        if self.owner_id:
            return user.id == self.owner_id
        else:
            if self._sudo_ctx_var is None:
                app = await self.application_info()  # type: ignore
                if app.team:
                    self.owner_ids = ids = {m.id for m in app.team.members}
                    return user.id in ids
                else:
                    self.owner_id = owner_id = app.owner.id
                    return user.id == owner_id
            else:
                return user.id in self.owner_ids

    async def get_user_topgg_vote(self, user_id: int) -> bool:
        """
        Returns whether or not the user has voted on Top.gg. If there's no Top.gg token
        provided in your :attr:`config file<BotConfig.bot_listing_api_keys.topgg_token>`
        then this will always return `False`. This method doesn't handle timeouts or
        errors in their API (such as outages); you are expected to handle them yourself.

        Args:
            user_id (int): The ID of the user you want to check.

        Returns:
            bool: Whether or not that user has registered a vote on Top.gg.
        """

        # Make sure there's a token provided
        topgg_token = self.config.get('bot_listing_api_keys', {}).get('topgg_token')
        if not topgg_token:
            return False

        # Try and see whether the user has voted
        url = "https://top.gg/api/bots/{bot.user.id}/check".format(bot=self)
        async with self.session.get(url, params={"userId": user_id}, headers={"Authorization": topgg_token}) as r:
            try:
                data = await r.json()
            except Exception:
                return False
            if r.status != 200:
                return False

        # Return
        return data.get("voted", False)

    def get_event_webhook(self, event_name: str) -> typing.Optional[discord.Webhook]:
        """
        Get a :class:`discord.Webhook` object based on the keys in the
        :class:`bot's config<BotSettings.event_webhooks>`.

        Args:
            event_name (str): The name of the event you want to get a webhook for.

        Returns:
            typing.Optional[discord.Webhook]: A webhook instance pointing to the URL as given.
        """

        # First we're gonna use the legacy way of event webhooking, which is to say: it's just in the config
        url = self.config.get("event_webhook_url")
        if url:
            try:
                self.logger.debug("Grabbed event webhook from config")
                w = discord.Webhook.from_url(url, session=self.session)
                w._state = self._connection
                return w
            except discord.InvalidArgument:
                self.logger.error("The webhook set in your config is not a valid Discord webhook")
                return None
        if url is not None:
            return None

        # Now we're gonna do with the new handler
        webhook_picker = self.config.get("event_webhook")
        if webhook_picker is None:
            return None

        # See if the event is enabled
        new_url = webhook_picker.get("events", dict()).get(event_name)
        if new_url in ["", None, False]:
            return None
        if isinstance(new_url, str):
            url = new_url
        else:
            url = webhook_picker.get("event_webhook_url", "")
        try:
            self.logger.debug(f"Grabbed event webhook for event {event_name} from config")
            w = discord.Webhook.from_url(url, session=self.session)
            w._state = self._connection
            return w
        except discord.InvalidArgument:
            self.logger.error(f"The webhook set in your config for the event {event_name} is not a valid Discord webhook")
            return None

    async def add_delete_reaction(
            self,
            message: discord.Message,
            valid_users: typing.Tuple[typing.Union[discord.User, discord.Member]] = None,
            *,
            delete: typing.Tuple[discord.Message] = None,
            timeout: float = 60.0,
            wait: bool = False,
            ) -> None:
        """
        Adds a delete reaction to the given message.

        Args:
            message (discord.Message): The message you want to add a delete reaction to.
            valid_users (typing.List[discord.User], optional): The users who have permission to use the message's delete reaction.
            delete (typing.List[discord.Message], optional): The messages that should be deleted on clicking the delete reaction.
            timeout (float, optional): How long the delete reaction should persist for.
            wait (bool, optional): Whether or not to block (via async) until the delete reaction is pressed.

        Raises:
            discord.HTTPException: The bot was unable to add a delete reaction to the message.
        """

        # See if we want to make this as a task or not
        if wait is False:
            self.loop.create_task(self.add_delete_reaction(
                message=message, valid_users=valid_users, delete=delete, timeout=timeout, wait=True,
            ))
            return None

        # See if we were given a list of authors
        # This is an explicit check for None rather than just a falsy value;
        # this way users can still provide an empty list for only manage_messages users to be
        # able to delete the message.
        if valid_users is None:
            valid_users = (message.author,)

        # Let's not add delete buttons to DMs
        if isinstance(message.channel, discord.DMChannel):
            return

        # Add reaction
        try:
            await message.add_reaction("\N{WASTEBASKET}")
        except discord.HTTPException as e:
            raise e  # Maybe return none here - I'm not sure yet.

        # Fix up arguments
        if not isinstance(valid_users, (list, tuple, set)):
            valid_users = (valid_users,)

        # Wait for response
        def check(r, u) -> bool:
            if r.message.id != message.id:
                return False
            if u.bot is True:
                return False
            if isinstance(u, discord.Member) is False:
                return False
            if getattr(u, 'roles', None) is None:
                return False
            if str(r.emoji) != "\N{WASTEBASKET}":
                return False
            if u.id in [user.id for user in valid_users] or u.permissions_in(message.channel).manage_messages:
                return True
            return False
        try:
            await self.wait_for("reaction_add", check=check, timeout=timeout)
        except asyncio.TimeoutError:
            try:
                return await message.remove_reaction("\N{WASTEBASKET}", self.user)
            except Exception:
                return

        # We got a response
        if delete is None:
            delete = (message,)

        # Try and bulk delete
        bulk = False
        if message.guild:
            permissions: discord.Permissions = message.channel.permissions_for(message.guild.me)
            bulk = permissions.manage_messages and permissions.read_message_history
        try:
            await message.channel.purge(check=lambda m: m.id in [i.id for i in delete], bulk=bulk)
        except Exception:
            return  # Ah well

    def set_footer_from_config(self, embed: discord.Embed) -> None:
        """
        Sets a footer on the given embed based on the items in the
        :attr:`bot's config<BotConfig.embed.footer>`.

        Args:
            embed (discord.Embed): The embed that you want to set a footer on.
        """

        pool = []
        for data in self.config.get('embed', dict()).get('footer', list()):
            safe_data = data.copy()
            amount = safe_data.pop('amount')
            if amount <= 0:
                continue
            text = safe_data.pop('text')
            text = text.format(ctx=self)
            safe_data['text'] = text
            for _ in range(amount):
                pool.append(safe_data.copy())
        if not pool:
            return
        try:
            avatar_url = self.user.avatar.url
        except AttributeError:
            avatar_url = embed.Empty
        embed.set_footer(**random.choice(pool), icon_url=avatar_url)

    @property
    def clean_prefix(self):
        v = self.config['default_prefix']
        if isinstance(v, str):
            return v
        return v[0]

    @property
    def embeddify(self) -> bool:
        try:
            return self.config['embed']['enabled']
        except Exception:
            return False

    def get_extensions(self) -> typing.List[str]:
        """
        Gets a list of filenames of all the loadable cogs.

        Returns:
            typing.List[str]: A list of the extensions found in the cogs/ folder,
                as well as the cogs included with VoxelBotUtils.
        """

        ext = glob.glob('cogs/[!_]*.py')
        extensions = []
        extensions.extend([f'discord.ext.vbu.cogs.{i}' for i in all_vfl_package_names])
        extensions.extend([i.replace('\\', '.').replace('/', '.')[:-3] for i in ext])
        self.logger.debug("Getting all extensions: " + str(extensions))
        return extensions

    def load_all_extensions(self) -> None:
        """
        Loads all the given extensions from :func:`voxelbotutils.Bot.get_extensions`.
        """

        # Unload all the given extensions
        self.logger.info('Unloading extensions... ')
        for i in self.get_extensions():
            try:
                self.unload_extension(i)
            except Exception as e:
                self.logger.debug(f' * {i}... failed - {e!s}')
            else:
                self.logger.info(f' * {i}... success')

        # Now load em up again
        self.logger.info('Loading extensions... ')
        for i in self.get_extensions():
            try:
                self.load_extension(i)
            except Exception as e:
                self.logger.critical(f' * {i}... failed - {e!s}')
                raise e
            else:
                self.logger.info(f' * {i}... success')

    async def set_default_presence(self, shard_id: int = None) -> None:
        """
        Sets the default presence for the bot as appears in the :class:`config file<BotConfig.presence>`.
        """

        # Update presence
        self.logger.info("Setting default bot presence")
        presence = self.config.get("presence", {})  # Get presence object
        activity_type_str = presence.get("activity_type", "online").lower()  # Get the activity type (str)
        status = getattr(discord.Status, presence.get("status", "online").lower(), discord.Status.online)  # Get the activity type
        include_shard_id = presence.get("include_shard_id", False)  # Whether or not to include shard IDs
        activity_type = getattr(discord.ActivityType, activity_type_str, discord.ActivityType.playing)  # The activity type to use

        # Update per shard
        for i in self.shard_ids or [0]:

            # Update the config text
            config_text = presence.get("text", "").format(bot=self).strip()
            if self.shard_count and self.shard_count > 1 and include_shard_id:
                config_text = f"{config_text} (shard {i})".strip()
                if config_text == f"(shard {i})":
                    config_text = f"Shard {i}"

            # Make an activity object
            if config_text:
                activity = discord.Activity(name=config_text, type=activity_type)
            else:
                activity = None

            # Update the presence
            await self.change_presence(activity=activity, status=status, shard_id=i)

    def reload_config(self) -> None:
        """
        Re-reads the config file into cache.
        """

        self.logger.info("Reloading config")
        try:
            with open(self.config_file) as a:
                self.config = toml.load(a)
            self._event_webhook = None
        except Exception as e:
            self.logger.critical(f"Couldn't read config file - {e}")
            exit(1)

        # Reset cache items that might need updating
        self._upgrade_chat = None

    async def login(self, token: str = None, *args, **kwargs):
        """:meta private:"""

        try:
            await super().login(token or base64.b64decode(self.config['token']).decode() if self.config.get('is_base64', False) else self.config['token'], *args, **kwargs)
        except discord.HTTPException as e:
            if str(e).startswith("429 Too Many Requests"):
                headers = {i: o for i, o in dict(e.response.headers).items() if "rate" in i.lower()}
                self.logger.critical(f"Cloudflare rate limit reached - {json.dumps(headers)}")
            raise

    async def start(self, token: str = None, *args, **kwargs):
        """:meta private:"""

        # Say we're starting
        self.logger.info(f"Starting bot with {self.shard_count} shards")

        # See if we should run the startup method
        if self.config.get('database', {}).get('enabled', False):
            self.logger.info("Running startup method")
            self.startup_method = self.loop.create_task(self.startup())
        else:
            self.logger.info("Not running bot startup method due to database being disabled")

        # Get the recommended shard count for this bot
        async with aiohttp.ClientSession() as session:
            async with session.get("https://discord.com/api/v9/gateway/bot", headers={"Authorization": f"Bot {base64.b64decode(self.config['token']).decode() if self.config.get('is_base64', False) else self.config['token']}"}) as r:
                data = await r.json()
        recommended_shard_count = None
        try:
            recommended_shard_count = data['shards']
            self.logger.info(f"Recommended shard count for this bot: {recommended_shard_count}")
            self.logger.info(f"Max concurrency for this bot: {data['session_start_limit']['max_concurrency']}")
        except KeyError:
            self.logger.info("Recommended shard count for this bot could not be retrieved")
        else:
            if recommended_shard_count / 2 > self.shard_count:
                self.logger.warning((
                    f"The shard count for this bot ({self.shard_count}) is significantly "
                    f"lower than the recommended number {recommended_shard_count}"
                ))

        # And run the original
        self.logger.info("Running original D.py start method")
        await super().start(token or base64.b64decode(self.config['token']).decode() if self.config.get('is_base64', False) else self.config['token'], *args, **kwargs)

    async def close(self, *args, **kwargs):
        """:meta private:"""

        self.logger.debug("Closing aiohttp ClientSession")
        await asyncio.wait_for(self.session.close(), timeout=None)
        self.logger.debug("Running original D.py logout method")
        await super().close(*args, **kwargs)

    async def on_ready(self):
        if self.uptime is None:
            self.uptime = discord.utils.utcnow()
        self.logger.info(f"Bot connected - {self.user} // {self.user.id}")
        self.logger.info("Setting activity to default")
        await self.set_default_presence()
        self.logger.info('Bot loaded.')

    async def process_slash_commands(self, interaction: discord.Interaction) -> None:
        """|coro|
        This function processes the commands that have been registered
        to the bot and other groups. Without this coroutine, none of the
        slash commands will be triggered.
        By default, this coroutine is called inside the :func:`.on_slash_command`
        event. If you choose to override the :func:`.on_slash_command` event, then
        you should invoke this coroutine as well.
        This is built using other low level tools, and is equivalent to a
        call to :meth:`~.Bot.get_slash_context` followed by a call to :meth:`~.Bot.invoke`.
        Parameters
        -----------
        interaction: :class:`discord.Interaction`
            The message to process commands for.
        """
        ctx = await self.get_slash_context(interaction)
        if self.blacklisted_users.get(int(ctx.author.id), None) is not None:
            self.logger.info(f"User {ctx.author} ({ctx.author.id}) is blacklisted")
            await ctx.interaction.response.send_message(
                "You are blacklisted from using this bot.", ephemeral=True
            )
            return
        if await self.handle_disabled_slash_commands(interaction):
            self.logger.info(f"Slash command {ctx.command} is disabled in guild {ctx.guild}")
            await ctx.interaction.response.send_message(
                f"This command is disabled in {ctx.guild.name}", ephemeral=True
            )
            return
        await self.invoke(ctx)

    async def handle_disabled_slash_commands(self, interaction: discord.Interaction) -> bool:
        """Handles guild specific disabled commands."""
        ctx = await self.get_slash_context(interaction)
        if ctx.command is None:
            return False
        command = ctx.command.name
        if ctx.guild is None:
            return False
        if self.default_guild_disabled_commands.get(ctx.guild.id, None) is None:
            return False
        if hasattr(ctx.command, "parent"):
            command = (
                ctx.command.parent.name if ctx.command.parent is not None else ctx.command.name
            )
        try:
            disabled = self.default_guild_disabled_commands[ctx.guild.id][command.lower()]
        except KeyError:
            return False
        if disabled is not None:
            return True
        return False

    async def handle_disabled_guild_message_commands(self, ctx: Context) -> bool:
        """Handles guild specific disabled commands."""
        if ctx.command is None:
            return False
        command = ctx.command.name
        if ctx.guild is None:
            return False
        if self.default_guild_disabled_commands.get(ctx.guild.id, None) is None:
            return False
        if hasattr(ctx.command, "parent"):
            command = ctx.command.parent if ctx.command.parent is not None else ctx.command.name
        try:
            disabled = self.default_guild_disabled_commands[ctx.guild.id][command.lower()]
        except KeyError:
            return False
        if disabled is not None:
            return True
        return False

    async def process_commands(self, message: discord.Message):
        """
        Same as base method, but dispatches an additional event for cogs
        which want to handle normal messages differently to command
        messages,  without the overhead of additional get_context calls
        per cog.
        """
        if self._sudo_ctx_var is not None:
            # we need to ensure that ctx var is set to actual value
            # rather than rely on the default that can change at any moment
            token = self._sudo_ctx_var.set(self.owner_ids)

        try:
            if not message.author.bot:
                if self.blacklisted_users.get(int(message.author.id), None) is not None:
                    self.logger.info(f"User {message.author} ({message.author.id}) is blacklisted")
                    return
                ctx = await self.get_context(message)
                if await self.handle_disabled_guild_message_commands(ctx):
                    self.logger.info(f"{ctx.command.name} is disabled in {ctx.guild}")
                    return
                await self.invoke(ctx)
            else:
                ctx = None

            if ctx is None or ctx.valid is False:
                self.dispatch("message_without_command", message)
        finally:
            if self._sudo_ctx_var is not None:
                self._sudo_ctx_var.reset(token)

    async def launch_shard(self, gateway, shard_id: int, *, initial: bool = False):
        """
        Ask the shard manager if we're allowed to launch.

        :meta private:
        """

        # See if the shard manager is enabled
        shard_manager_config = self.config.get('shard_manager', {})
        shard_manager_enabled = shard_manager_config.get('enabled', False)

        # It isn't so Dpy can just do its thang
        if not shard_manager_enabled:
            return await super().launch_shard(gateway, shard_id, initial=initial)

        # Get the host and port to connect to
        host = shard_manager_config.get('host', '127.0.0.1')
        port = shard_manager_config.get('port', 8888)

        # Connect using our shard manager
        try:
            shard_manager = await ShardManagerClient.open_connection(host, port)
        except ConnectionRefusedError:
            self.logger.info("Failed to connect to shard manager - waiting 10 seconds.")
            return await self.launch_shard(gateway, shard_id, initial=initial)
        await shard_manager.ask_to_connect(shard_id)
        await super().launch_shard(gateway, shard_id, initial=initial)
        await shard_manager.done_connecting(shard_id)

    async def launch_shards(self):
        """
        Launch all of the shards using the shard manager.

        :meta private:
        """

        # If we don't have redis, let's just ignore the shard manager
        shard_manager_enabled = self.config.get('shard_manager', {}).get('enabled', False)
        if not shard_manager_enabled:
            return await super().launch_shards()

        # Get the gateway
        if self.shard_count is None:
            self.shard_count, gateway = await self.http.get_bot_gateway()
        else:
            gateway = await self.http.get_gateway()

        # Set the shard count
        self._connection.shard_count = self.shard_count

        # Set the shard IDs
        shard_ids = self.shard_ids or range(self.shard_count)
        self._connection.shard_ids = shard_ids

        # Connect each shard
        shard_launch_tasks = []
        for shard_id in shard_ids:
            initial = shard_id == shard_ids[0]
            shard_launch_tasks.append(self.loop.create_task(self.launch_shard(gateway, shard_id, initial=initial)))

        # Wait for them all to connect
        await asyncio.wait(shard_launch_tasks)

        # Set the shards launched flag to true
        self._connection.shards_launched.set()

    async def connect(self, *, reconnect=True):
        """
        A version of connect that uses the shard manager.

        :meta private:
        """

        self._reconnect = reconnect
        await self.launch_shards()

        shard_manager_config = self.config.get('shard_manager', {})
        shard_manager_enabled = shard_manager_config.get('enabled', True)
        host = shard_manager_config.get('host', '127.0.0.1')
        port = shard_manager_config.get('port', 8888)
        queue = self._AutoShardedClient__queue  # I'm sorry Danny

        # Make a shard manager instance if we need to
        async def get_shard_manager() -> typing.Optional[ShardManagerClient]:
            if not shard_manager_enabled:
                return
            return await ShardManagerClient.open_connection(host, port)

        while not self.is_closed():
            item = await queue.get()
            if item.type == discord.shard.EventType.close:
                await self.close()
                if isinstance(item.error, discord.errors.ConnectionClosed):
                    if item.error.code != 1000:
                        raise item.error
                    if item.error.code == 4014:
                        raise discord.errors.PrivilegedIntentsRequired(item.shard.id) from None
                return
            elif item.type == discord.shard.EventType.identify:
                shard_manager = await get_shard_manager()
                if shard_manager and shard_manager_enabled:
                    await shard_manager.ask_to_connect(item.shard.id, priority=True)  # Let's assign reidentifies a higher priority
                await item.shard.reidentify(item.error)
                if shard_manager and shard_manager_enabled:
                    await shard_manager.done_connecting(item.shard.id)
            elif item.type == discord.shard.EventType.resume:
                await item.shard.reidentify(item.error)
            elif item.type == discord.shard.EventType.reconnect:
                await item.shard.reconnect()
            elif item.type == discord.shard.EventType.terminate:
                await self.close()
                raise item.error
            elif item.type == discord.shard.EventType.clean_close:
                return<|MERGE_RESOLUTION|>--- conflicted
+++ resolved
@@ -31,11 +31,7 @@
 from .. import all_packages as all_vfl_package_names
 
 if typing.TYPE_CHECKING:
-<<<<<<< HEAD
-    from .types.config import BotConfig # type: ignore
-=======
     from .types.bot_config_file import BotConfig
->>>>>>> fb70cd05
 
 
 sys.path.append(".")
