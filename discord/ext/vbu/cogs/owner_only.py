import asyncio
import contextlib
import copy
import io
import os
import json
import textwrap
import traceback
import time
import typing
import inspect
import importlib

import discord
from discord.ext import commands

from discord.types.user import PartialUser

from . import utils as vbu


def is_sudo_enabled():
    """Deny the command if sudo mechanic is not enabled."""

    async def predicate(ctx):
        return ctx.bot._sudo_ctx_var is not None

    return commands.check(predicate)


async def timed_unsu(user_id: int, bot: vbu.Bot):
    await asyncio.sleep(delay=bot.config.get("sudo_timeout", 15 * 60))
    bot._elevated_owner_ids -= {user_id}
    bot._owner_sudo_tasks.pop(user_id, None)


def is_true_owner():
    """Check if user is in bot.config"""

    async def predicate(ctx):
        return (
            ctx.bot._sudo_ctx_var is not None
            and not ctx.author.bot
            and ctx.author.id in ctx.bot.config["owners"]
        )

    return commands.check(predicate)


class OwnerOnly(vbu.Cog, command_attrs={"hidden": False, "add_slash_command": False}):
    """
    Handles commands that only the owner should be able to run.
    """

    def __init__(self, bot: vbu.Bot):
        super().__init__(bot)
        if self.bot.config.get("redis", {}).get("enabled"):
            self.redis_ev_listener.start()

    def cog_unload(self):
        if self.bot.config.get("redis", {}).get("enabled"):
            self.redis_ev_listener.stop()

    @vbu.redis_channel_handler("RunRedisEval")
    async def redis_ev_listener(self, payload):
        """
        Listens for the redis* commands being run and invokes them.
        """

        # Type hint time
        guild: typing.Optional[discord.Guild]
        channel: typing.Union[discord.TextChannel, discord.DMChannel, discord.PartialMessageable]
        author: typing.Union[discord.Member, discord.User, PartialUser]
        bot: typing.Union[discord.Member, discord.User, discord.ClientUser]
        message: typing.Union[discord.Message, discord.PartialMessage]

        # Unpack our payload
        channel_id: int = payload['channel_id']
        message_id: int = payload['message_id']
        guild_id: int = payload['guild_id']
        author_id: int = payload['author_id']
        fetch: bool = payload['fetch']

        # Get the objects
        if not fetch:
            guild = None
            channel = self.bot.get_partial_messageable(channel_id, type=discord.ChannelType.text)
            message = channel.get_partial_message(message_id)
            bot = None
            author = None
        elif guild_id:
            channel = await self.bot.fetch_channel(channel_id)  # type: ignore - it will be a messageable
            guild = await self.bot.fetch_guild(guild_id)
            assert guild
            channel.guild = guild
            author = await guild.fetch_member(author_id)
            bot = await guild.fetch_member(self.bot.user.id)
            guild._add_member(bot)
            message = await channel.fetch_message(message_id)
        else:
            channel = await self.bot.fetch_channel(channel_id)  # type: ignore - it will be a messageable
            guild = None
            author = await self.bot.fetch_user(author_id)
            bot = self.bot.user
            message = await channel.fetch_message(message_id)
        message.author = author

        # Fix up the content to a valid @bot command
        new_content = f"<@{self.bot.user.id}> {payload['content']}"
        message.content = new_content

        # Create the context
        ctx: vbu.Context = await self.bot.get_context(message)
        ctx.message = message
        ctx.guild = guild
        ctx.channel = channel
        ctx.author = author
        ctx.me = bot
        ctx.from_redis = True

        # And run
        await self.bot.invoke(ctx)

    @commands.command()
    @commands.is_owner()
    @vbu.checks.is_config_set("redis", "enabled")
    @commands.bot_has_permissions(send_messages=True, attach_files=True, add_reactions=True)
    async def redis(self, ctx: vbu.Context, *, content: str):
        """
        Pings a command to be run over redis.
        """

        if not content:
            raise vbu.errors.MissingRequiredArgumentString("content")
        async with vbu.Redis() as re:
            await re.publish("RunRedisEval", {
                'channel_id': ctx.channel.id,
                'message_id': ctx.message.id,
                'guild_id': ctx.guild.id if ctx.guild else None,
                'author_id': ctx.author.id,
                'content': content,
                'fetch': False,
            })

    @commands.command()
    @commands.is_owner()
    @vbu.checks.is_config_set("redis", "enabled")
    @commands.bot_has_permissions(send_messages=True, attach_files=True, add_reactions=True)
    async def redisfetch(self, ctx: vbu.Context, *, content: str):
        """
        Pings a command to be run over redis, fetching all objects.
        """

        if not content:
            raise vbu.errors.MissingRequiredArgumentString("content")
        async with vbu.Redis() as re:
            await re.publish("RunRedisEval", {
                'channel_id': ctx.channel.id,
                'message_id': ctx.message.id,
                'guild_id': ctx.guild.id if ctx.guild else None,
                'author_id': ctx.author.id,
                'content': content,
                'fetch': True,
            })

    @commands.command(aliases=['src'])
    @commands.is_owner()
    @commands.bot_has_permissions(send_messages=True, attach_files=True, add_reactions=True)
    async def source(self, ctx: vbu.Context, *, command_name: str):
        """
        Shows you the source for a given command.
        """

        # Get command
        if not command_name:
            raise vbu.errors.MissingRequiredArgumentString("command_name")
        command = self.bot.get_command(command_name)
        if command is None:
            return await ctx.send(
                f"I couldn't find a command named `{command_name}`.",
                allowed_mentions=discord.AllowedMentions.none(),
            )

        # Get its source
        data = textwrap.dedent(inspect.getsource(command.callback))

        # Work out our pages
        lines = data.strip().split("\n")
        current, last = "", ""
        pages = []
        for line in lines:
            current += f"{line}\n"
            if len(current) >= 1950:
                pages.append(f"```py\n{last}\n```")
                current = line
            last = current
        if last:
            pages.append(f"```py\n{last}\n```")

        # Paginate
        await vbu.Paginator(pages, per_page=1).start(ctx)

    @commands.command()
    @commands.is_owner()
    @commands.bot_has_permissions()
    async def shard(self, ctx: vbu.Context, guild_id: int = 0):
        """
        Tells you the shard ID for a given guild.
        """

        guild_id = guild_id or ctx.guild.id
        shard_id = (guild_id >> 22) % (self.bot.shard_count or 1)
        await ctx.send(str(shard_id))

    @commands.command(aliases=['pm', 'dm', 'send'])
    @commands.is_owner()
    @commands.bot_has_permissions(send_messages=True, add_reactions=True)
    async def message(self, ctx: vbu.Context, snowflake: int, *, content: str = None):
        """
        DMs a user the given content.
        """

        # Work out what we're going to use to convert the snowflake
        converters = [
            self.bot.get_user,
            self.bot.get_channel,
            self.bot.fetch_user,
            self.bot.fetch_channel,
        ]

        # Let's run our converters baybee
        sendable = None
        for method in converters:
            try:
                sendable = method(snowflake)
                if asyncio.iscoroutine(sendable):
                    sendable = await sendable
            except discord.HTTPException:
                sendable = None
            if sendable is not None:
                break

        # Make sure we have somewhere to send to
        if sendable is None:
            return await ctx.send(f"I couldn't work out where `{snowflake}` is meant to refer to.")

        # Set up what we want to send
        payload = {
            "content": content,
            "files": list(),
        }

        # Add the attachments of the original message
        for attachment in ctx.message.attachments:
            async with self.bot.session.get(attachment.url) as r:
                file_bytes = await r.read()
            image_file = io.BytesIO(file_bytes)
            payload["files"].append(discord.File(image_file, filename=attachment.filename))

        # And send our data
        try:
            await sendable.send(**payload)
        except discord.HTTPException as e:
            return await ctx.send(f"I couldn't send that message - `{e}`")
        await ctx.okay()

    def _cleanup_code(self, content):
        """
        Automatically removes code blocks from the code.
        """

        # remove ```py\n```
        if content.startswith('```') and content.endswith('```'):
            if content[-4] == '\n':
                return '\n'.join(content.split('\n')[1:-1])
            return '\n'.join(content.split('\n')[1:]).rstrip('`')

        # remove `foo`
        return content.strip('` \n')

    @staticmethod
    def get_execution_time(end, start) -> str:
        """
        Gets the execution time string for the ev command.
        """

        time_taken = end - start
        precision = "seconds"
        prefixes = ["milli", "micro", "nano", "pico"]
        index = 1
        while float(format(time_taken, ".3f")) < 10:
            time_taken *= 1_000
            precision = f"{prefixes[index]}seconds"
            index += 1
        return f"Executed in **{time_taken:,.3f}** {precision}."

    @commands.command(aliases=['evall', 'eval'])
    @commands.is_owner()
    @commands.bot_has_permissions(send_messages=True)
    async def ev(self, ctx: vbu.Context, *, content: str = None):
        """
        Evaluates some Python code.
        """

        try:
            utils = importlib.import_module("cogs.utils", package=None)
        except ModuleNotFoundError:
            utils = None

        # Make the environment
        env = {
            'bot': self.bot,
            'ctx': ctx,
            'channel': ctx.channel,
            'author': ctx.author,
            'guild': ctx.guild,
            'message': ctx.message,
            'self': self,
            'vbu': vbu,
            'discord': discord,
            'commands': commands,
            'utils': utils,
        }
        # env.update(globals())

        # See if the user attached a file (alix was here)
        if ctx.message.attachments:
            async with self.bot.session.get(ctx.message.attachments[0].url) as r:
                try:
                    content = await r.text()
                except Exception:
                    pass
        if not content:
            raise vbu.errors.MissingRequiredArgumentString("content")

        # Make code and output string
        content = self._cleanup_code(content)
        if not content:
            raise vbu.errors.MissingRequiredArgumentString("content")
        code = f'async def func():\n{textwrap.indent(content, "  ")}'

        # Make the function into existence
        stdout = io.StringIO()
        try:
            exec(code, env)
        except Exception as e:
            return await ctx.send(f'```py\n{e.__class__.__name__}: {e}\n```')

        # Grab the function we just made and run it
        func = env['func']
        start_time = time.perf_counter()
        end_time = None
        try:
            with contextlib.redirect_stdout(stdout):
                ret = await func()
        except Exception:
            end_time = time.perf_counter()
            stdout_value = stdout.getvalue() or None
            return await ctx.send(f'```py\n{stdout_value}\n{traceback.format_exc()}\n```')
        end_time = time.perf_counter()

        # Oh no it didn't cause an error
        stdout_value = stdout.getvalue() or None

        # Give reaction just to show that it ran
        if not getattr(ctx, "from_redis", False):
            try:
                await ctx.okay()
            except discord.HTTPException:
                pass

        # If the function returned nothing
        if ret is None:

            # It might have printed something
            if stdout_value is not None:
                if len(stdout_value) >= 1_900:
                    return await ctx.send(
                        self.get_execution_time(end_time, start_time),
                        file=discord.File(io.StringIO(stdout_value), filename=f"ev.txt")
                    )
                await ctx.send(f'```py\n{stdout_value}\n```{self.get_execution_time(end_time, start_time)}')
            return

        # If the function did return a value
        result_raw = stdout_value or ret  # What's returned from the function
        result = repr(result_raw)  # The result as it's representation
        if result_raw is None:
            return
        filetype = "py"
        text = f'```py\n{result}\n```'
        if type(result_raw) == dict:
            try:
                result = json.dumps(result_raw, indent=4)
            except Exception:
                pass
            else:
                filetype = "json"
                text = f'```json\n{result}\n```'
        text += self.get_execution_time(end_time, start_time)

        # Output to chat
        if len(text) > 2000:
            try:
                return await ctx.send(self.get_execution_time(end_time, start_time), file=discord.File(io.StringIO(result), filename=f"ev.{filetype}"))
            except discord.HTTPException:
                return await ctx.send("I don't have permission to attach files here.")
        else:
            return await ctx.send(text)

    @vbu.group(aliases=["bl"])
    @commands.is_owner()
    async def blacklist(self, ctx: vbu.Context):
        """
        Manages the user blacklist.
        """

        if ctx.invoked_subcommand is None:
            await ctx.send_help(ctx.command)

    @blacklist.command(name="add")
    async def blacklist_add(
        self,
        ctx: vbu.Context,
        user: typing.Union[discord.User, int],
        *,
        reason: str = "Blacklisted w/o reason.",
    ):
        """Add a user to the blacklist."""
        if isinstance(user, discord.User):
            user = user.id
        if self.bot.blacklisted_users.get(int(user)) != None:
            return await ctx.send(
                "That user is already blacklisted for: `{}`".format(
                    self.bot.blacklisted_users.get(int(user))
                )
            )
        self.bot.blacklisted_users[int(user)] = reason
        async with vbu.Database() as db:
            await db(
                "INSERT INTO blacklisted_users (user_id, reason) VALUES ($1, $2)",
                int(user),
                reason,
            )
        await vbu.embeddify(ctx, "User has been blacklisted.")

    @blacklist.command(name="remove")
    async def blacklist_remove(self, ctx: vbu.Context, user: typing.Union[discord.User, int]):
        """Remove a user from the blacklist."""
        if isinstance(user, discord.User):
            user = user.id
        if self.bot.blacklisted_users.get(int(user)) == None:
            return await vbu.embeddify(ctx, "That user is not blacklisted.")
        self.bot.blacklisted_users.pop(int(user))
        async with vbu.Database() as db:
            await db("DELETE FROM blacklisted_users WHERE user_id = $1", int(user))
        await vbu.embeddify(ctx, "User has been removed from the blacklist.")

    @blacklist.command(name="list")
    async def blacklist_list(self, ctx: vbu.Context):
        """List all users on the blacklist."""
        if len(self.bot.blacklisted_users) == 0:
            return await vbu.embeddify(ctx, "There are no blacklisted users.")
        msg = ""
        for user in self.bot.blacklisted_users:
            msg += f" - {self.bot.get_user(user)} ({user}): `{self.bot.blacklisted_users.get(user)}`\n"
        await vbu.embeddify(ctx, msg)

    @commands.command(aliases=['rld', 'rl'])
    @commands.is_owner()
    @commands.bot_has_permissions(send_messages=True)
    async def reload(self, ctx: vbu.Context, *cog_name: str):
        """
        Unloads and reloads a cog from the bot.
        """
        if not cog_name:
            raise vbu.errors.MissingRequiredArgumentString("cog_name")
        # Get a list of cogs to reload
        cog_name = '_'.join([i for i in cog_name])
        if cog_name == '*':
            cog_list = [i for i in self.bot.get_extensions() if i.startswith('cogs.')]
        elif '.' in cog_name:
            cog_list = [cog_name]
        else:
            cog_list = ['cogs.' + cog_name]

        # Reload our cogs
        reloaded_cogs = []
        for cog in cog_list:
            try:
                self.bot.load_extension(cog)
                reloaded_cogs.append(cog)
            except commands.ExtensionAlreadyLoaded:
                try:
                    self.bot.reload_extension(cog)
                    reloaded_cogs.append(cog)
                except Exception:
                    await ctx.send(f"Error loading cog `{cog}`: ```py\n{traceback.format_exc()}```")
            except Exception:
                await ctx.send(f"Error loading cog `{cog}`: ```py\n{traceback.format_exc()}```")

        # Output which cogs have been reloaded
        if len(reloaded_cogs) == 1:
            await ctx.send(f"Reloaded: `{reloaded_cogs[0]}`")
        elif reloaded_cogs:
            await ctx.send("Reloaded:\n`" + "`\n`".join(reloaded_cogs) + "`")
        return

    @commands.command(aliases=['downloadcog', 'dlcog', 'download', 'dl', 'stealcog'])
    @commands.is_owner()
    async def downloadfile(self, ctx: vbu.Context, url: str, file_folder: typing.Optional[str]):
        """
        Download a cog from Github.
        """

        # Convert github link to a raw link and grab contents
        raw_url = url.replace("/blob", "").replace("github.com", "raw.githubusercontent.com")
        headers = {"User-Agent": self.bot.user_agent}
        async with self.bot.session.get(raw_url, headers=headers) as r:
            text = await r.text()

        # Work out our filename/path
        file_name = raw_url[raw_url.rfind("/") + 1:]
        if file_folder is None:
            file_folder = "cogs"
        file_folder = file_folder.rstrip("/")
        file_path = f"{file_folder}/{file_name}"

        # Create the file and dump the github content in there
        try:
            with open(file_path, "x", encoding="utf-8") as n:
                n.write(text)
        except FileExistsError:
            return await ctx.send("The file you tried to download was already downloaded.")

        # If it wasn't loaded into the cogs folder, we're probably fine
        if file_folder != "cogs":
            return await ctx.send(f"Downloaded the `{file_name}` file, and successfully saved as `{file_path}`.")

        # Load the cog
        errored = True
        try:
            self.bot.load_extension(f"cogs.{file_name[:-3]}")
            errored = False
        except commands.ExtensionNotFound:
            await ctx.send("Extension could not be found. Extension has been deleted.")
        except commands.ExtensionAlreadyLoaded:
            await ctx.send("The extension you tried to download was already running. Extension has been deleted.")
        except commands.NoEntryPointError:
            await ctx.send("No added setup function. Extension has been deleted.")
        except commands.ExtensionFailed:
            await ctx.send("Extension failed for some unknown reason. Extension has been deleted.")
        if errored:
            os.remove(file_path)
            return

        # And done
        await ctx.send(f"Downloaded the `{file_name}` cog, saved as `{file_path}`, and loaded successfully into the bot.")

    @commands.command()
    @commands.is_owner()
    @commands.bot_has_permissions(send_messages=True)
    async def runsql(self, ctx: vbu.Context, *, sql: str):
        """
        Runs a line of SQL into the database.
        """

        # Remove our backticks
        sql = self._cleanup_code(sql)

        # Get the data we asked for
        start_time = time.perf_counter()
        async with self.bot.database() as db:
            rows = await db(sql.format(guild=None if ctx.guild is None else ctx.guild.id, author=ctx.author.id, channel=ctx.channel.id))
        if not rows:
            return await ctx.send("No content.")
        end_time = time.perf_counter()

        # Set up some metadata for us to format things nicely
        headers = list(rows[0].keys())
        column_widths = {i: len(i) for i in headers}
        lines = []

        # See how long our lines are
        for row in rows:
            for header in headers:
                row_value = row[header]
                if row_value is None:
                    continue
                column_widths[header] = max([column_widths[header], len(repr(row_value))])

        # Work out our rows
        for row in rows:
            working = ""
            for header in headers:
                row_value = row[header]
                if row_value is None:
                    row_display = ""
                else:
                    row_display = repr(row_value)
                working += format(row_display, f" <{column_widths[header]}") + "|"
            lines.append(working[:-1])

        # Add on our headers
        header_working = ""
        spacer_working = ""
        for header in headers:
            header_working += format(header, f" <{column_widths[header]}") + "|"
            spacer_working += "-" * column_widths[header] + "+"
        lines.insert(0, spacer_working[:-1])
        lines.insert(0, header_working[:-1])

        # Send it out
        string_output = '\n'.join(lines)
        file = discord.File(io.StringIO(string_output), filename="runsql.txt")
        await ctx.send(self.get_execution_time(end_time, start_time), file=file)

    @commands.group()
    @commands.is_owner()
    @commands.bot_has_permissions(send_messages=True)
    async def botuser(self, ctx: vbu.Context):
        """
        A parent command for the bot user configuration section.
        """

        if ctx.invoked_subcommand is None:
            await ctx.send_help(ctx.command)

    @botuser.command(name='name', aliases=['username'])
    @commands.is_owner()
    @commands.bot_has_permissions(send_messages=True)
    async def botuser_name(self, ctx: vbu.Context, *, username: str):
        """
        Lets you set the username for the bot account.
        """

        if len(username) > 32:
            return await ctx.send('That username is too long.')
        await self.bot.user.edit(username=username)
        await ctx.send('Done.')

    @botuser.command(name='avatar', aliases=['photo', 'image', 'picture'])
    @commands.is_owner()
    @commands.bot_has_permissions(send_messages=True)
    async def botuser_avatar(self, ctx: vbu.Context, *, image_url: typing.Optional[str]):
        """
        Lets you set the profile picture of the bot.
        """

        if image_url is None:
            try:
                image_url = ctx.message.attachments[0].url
            except IndexError:
                return await ctx.send("You need to provide an image.")

        async with self.bot.session.get(image_url) as r:
            image_content = await r.read()
        await self.bot.user.edit(avatar=image_content)
        await ctx.send('Done.')

    @botuser.command(name='activity', aliases=['game'])
    @commands.is_owner()
    @commands.bot_has_permissions(send_messages=True)
    async def botuser_activity(self, ctx: vbu.Context, activity_type: str, *, name: typing.Optional[str]):
        """
        Changes the activity of the bot.
        """

        if name:
            activity = discord.Activity(name=name, type=getattr(discord.ActivityType, activity_type.lower()))
        else:
            return await self.bot.set_default_presence()
        await self.bot.change_presence(activity=activity, status=self.bot.guilds[0].me.status)
        await ctx.okay()

    @botuser.command(name='status')
    @commands.is_owner()
    @commands.bot_has_permissions(send_messages=True)
    async def botuser_status(self, ctx: vbu.Context, status: str):
        """
        Changes the online status of the bot.
        """

        status = getattr(discord.Status, status.lower())
        await self.bot.change_presence(activity=self.bot.guilds[0].me.activity, status=status)
<<<<<<< HEAD
        await ctx.okay()
=======

    @commands.command(aliases=['sudo'])
    @commands.is_owner()
    @commands.bot_has_permissions(send_messages=True)
    async def su(self, ctx, who: discord.User, *, command: str):
        """
        Run a command as another user.
        """

        # Make a copy of the message so we can pretend the other user said it
        msg = copy.copy(ctx.message)

        # Change the author and content
        try:
            msg.author = ctx.guild.get_member(who.id) or await ctx.guild.fetch_member(who.id) or who
        except discord.HTTPException:
            msg.author = who
        msg.content = ctx.prefix + command

        # Make a context
        new_ctx = await self.bot.get_context(msg, cls=type(ctx))
        new_ctx.original_author_id = ctx.author.id

        # Invoke it dab
        await self.bot.invoke(new_ctx)
>>>>>>> 2df51915

    @commands.command(aliases=['sh'])
    @commands.is_owner()
    @commands.bot_has_permissions(send_messages=True)
    async def shell(self, ctx: vbu.Context, *, command: str):
        """
        Run a shell command.
        """

        # Run stuff
        proc = await asyncio.create_subprocess_shell(command, stdout=asyncio.subprocess.PIPE, stderr=asyncio.subprocess.PIPE)

        # Send initial message
        current_data = f"$ {command}\n\n"
        m = await ctx.send(f"```\n{current_data}```")

        # Woah I do this a few times so let's put it in a function
        async def get_process_data(proc):
            stdout = await proc.stdout.read()
            stderr = await proc.stderr.read()
            return stdout.decode() + stderr.decode()

        # Grab new data
        while proc.returncode is None:
            new_lines = await get_process_data(proc)
            if new_lines:
                current_data += new_lines + '\n'
                await m.edit(content=f"```\n{current_data[-1900:]}```")
            await asyncio.sleep(1)

        # Make sure we got all the data
        new_lines = await get_process_data(proc)
        if new_lines:
            current_data += new_lines + '\n'
        current_data += f'[RETURN CODE {proc.returncode}]'
        await m.edit(content=f"```\n{current_data[-1900:]}```")

        # And now we done
        try:
            await m.add_reaction("\N{OK HAND SIGN}")
        except discord.HTTPException:
            pass

    @commands.group()
    @commands.is_owner()
    async def export(self, ctx: vbu.Context):
        """
        The parent group for the export commands.
        """

        pass

    @export.command(name="commands")
    @commands.bot_has_permissions(send_messages=True, attach_files=True)
    @commands.is_owner()
    async def export_commands(self, ctx: vbu.Context):
        """
        Exports the commands for the bot as a markdown file.
        """

        # Set up output
        lines = [f"# {self.bot.user.name} Commands\n"]

        # Work out prefix
        prefix = self.bot.config.get('default_prefix', ctx.clean_prefix)
        if isinstance(prefix, (list, tuple,)):
            prefix = prefix[0]

        # Go through the cogs
        for cog_name, cog in sorted(self.bot.cogs.items()):
            if cog_name == 'Help':
                continue

            # Go through the commands
            visible_commands = await self.bot.help_command.filter_commands_classmethod(ctx, cog.get_commands())
            if not visible_commands:
                continue

            # Add lines
            lines.append(f"## {cog_name}\n")
            for command in visible_commands:
                lines.append(f"* `{prefix}{command.name} {command.signature}".rstrip() + '`')
                lines.append(f"\t* {command.help}")

        # Output file
        await ctx.send(file=discord.File(io.StringIO('\n'.join(lines)), filename="commands.md"))

    @export.command(name="guild")
    @commands.bot_has_permissions(send_messages=True, attach_files=True)
    @vbu.checks.is_config_set('database', 'enabled')
    @commands.is_owner()
    async def export_guild(self, ctx: vbu.Context, guild_id: typing.Optional[int]):
        """
        Exports data for a given guild from the database.

        Autoamtically searches for any public tables with a `guild_id` column, and then exports that as a
        file of "insert into" statements for you to use.
        """

        # Open db connection
        db = await self.bot.database.get_connection()

        # Get the tables that we want to export
        table_names = await db("SELECT DISTINCT table_name FROM INFORMATION_SCHEMA.COLUMNS WHERE table_schema='public' AND column_name='guild_id'")

        # Go through and make our insert statements
        insert_statements = []
        for table in table_names:

            # Select the data we want to export
            rows = await db("SELECT * FROM {} WHERE guild_id=$1".format(table['table_name']), guild_id or ctx.guild.id)
            for row in rows:
                cols = []
                datas = []

                # Add that data to a big ol list
                for col, data in row.items():
                    cols.append(col)
                    datas.append(data)
                insert_statements.append(
                    (
                        f"INSERT INTO {table['table_name']} ({', '.join(cols)}) VALUES ({', '.join('$' + str(i) for i, _ in enumerate(datas, start=1))});",
                        datas,
                    )
                )

        # Wew nice
        await db.disconnect()

        # Make sure we have some data
        if not insert_statements:
            return await ctx.send("This guild has no non-default settings.")

        # Time to make a script
        file_content = """
            import datetime

            DATA = (
                {data},
            )

            async def main():
                import asyncpg
                conn = await asyncpg.connect(
                    user="{user}",
                    password="",
                    database="{database}",
                    port={port},
                    host="{host}"
                )
                for query, data in DATA:
                    try:
                        await conn.execute(query, *data)
                    except Exception as e:
                        print(e)
                await conn.close()
                print("Done.")

            if __name__ == "__main__":
                import asyncio
                loop = asyncio.get_event_loop()
                loop.run_until_complete(main())
        """.format(
            user=self.bot.config['database']['user'],
            database=self.bot.config['database']['database'],
            port=self.bot.config['database']['port'],
            host=self.bot.config['database']['host'],
            data=', '.join(repr(i) for i in insert_statements),
        )
        file_content = textwrap.dedent(file_content).lstrip()

        # And donezo
        file = discord.File(io.StringIO(file_content), filename=f"_db_migrate_{guild_id or ctx.guild.id}.py")
        await ctx.send(file=file)

    @export.command(name="table")
    @commands.bot_has_permissions(send_messages=True, attach_files=True)
    @vbu.checks.is_config_set('database', 'enabled')
    @commands.is_owner()
    async def export_table(self, ctx: vbu.Context, table_name: str):
        """
        Exports a given table from the database into a .csv file.
        """
        filename = f"./{table_name}_export.csv"

        # Make our initial file
        with open(filename, 'w') as f:
            f.write("")

        # Get the data we want to save
        async with self.bot.database() as db:
            await db.conn.copy_from_query('SELECT * FROM {table_name}'.format(table_name=table_name), output=filename, format='csv')
            column_descs = await db('DESCRIBE TABLE {table_name}'.format(table_name=table_name))

        # See what was written to the file
        with open(filename, 'r') as f:
            file_content = f.read()

        # Add our headers
        headers = ','.join([i['column_name'] for i in column_descs])

        # Write the new content to the file
        with open(filename, 'w') as f:
            f.write(headers + "\n" + file_content)

        # Send it to discord
        await ctx.send(file=discord.File(filename))

        # And delete the file
        if os.path.exists(filename):
            os.remove(filename)
        else:
            return

    @commands.command(name="unsu")
    @is_sudo_enabled()
    @is_true_owner()
    async def unsu(self, ctx: vbu.Context):
        """Disable your bot owner privileges."""
        if ctx.author.id in self.bot.owner_ids:
            self.bot._elevated_owner_ids -= {ctx.author.id}
            await ctx.send("Your bot owner privileges have been disabled.")
            return
        await ctx.send("Your bot owner privileges are not currently enabled.")

    @commands.command(name="sudo")
    @is_sudo_enabled()
    @is_true_owner()
    async def sudo(self, ctx: vbu.Context, *, command: str):
        """Runs the specified command with bot owner permissions
        The prefix must not be entered.
        """
        if self.bot._sudo_ctx_var is None:
            return
        ids = self.bot._elevated_owner_ids.union({ctx.author.id})
        self.bot._sudo_ctx_var.set(ids)
        msg = copy.copy(ctx.message)
        msg.content = ctx.prefix + command
        ctx.bot.dispatch("message", msg)

    @commands.command(name="su")
    @is_sudo_enabled()
    @is_true_owner()
    async def su(self, ctx: vbu.Context):
        """Enable your bot owner privileges.
        SU permission is auto removed after interval set with `[p]set sutimeout` (Default to 15 minutes).
        """
        if self.bot._sudo_ctx_var is None:
            return
        if ctx.author.id not in self.bot.owner_ids:
            self.bot._elevated_owner_ids |= {ctx.author.id}
            await ctx.send("Your bot owner privileges have been enabled.")
            if ctx.author.id in self.bot._owner_sudo_tasks:
                self.bot._owner_sudo_tasks[ctx.author.id].cancel()
                del self.bot._owner_sudo_tasks[ctx.author.id]
            self.bot._owner_sudo_tasks[ctx.author.id] = asyncio.create_task(
                timed_unsu(ctx.author.id, self.bot)
            )
            return
        await ctx.send("Your bot owner privileges are already enabled.")


def setup(bot: vbu.Bot):
    x = OwnerOnly(bot)
    bot.add_cog(x)<|MERGE_RESOLUTION|>--- conflicted
+++ resolved
@@ -47,7 +47,7 @@
     return commands.check(predicate)
 
 
-class OwnerOnly(vbu.Cog, command_attrs={"hidden": False, "add_slash_command": False}):
+class OwnerOnly(vbu.Cog, command_attrs={"hidden": False}):
     """
     Handles commands that only the owner should be able to run.
     """
@@ -408,7 +408,7 @@
         else:
             return await ctx.send(text)
 
-    @vbu.group(aliases=["bl"])
+    @commands.group(aliases=["bl"])
     @commands.is_owner()
     async def blacklist(self, ctx: vbu.Context):
         """
@@ -683,35 +683,7 @@
 
         status = getattr(discord.Status, status.lower())
         await self.bot.change_presence(activity=self.bot.guilds[0].me.activity, status=status)
-<<<<<<< HEAD
         await ctx.okay()
-=======
-
-    @commands.command(aliases=['sudo'])
-    @commands.is_owner()
-    @commands.bot_has_permissions(send_messages=True)
-    async def su(self, ctx, who: discord.User, *, command: str):
-        """
-        Run a command as another user.
-        """
-
-        # Make a copy of the message so we can pretend the other user said it
-        msg = copy.copy(ctx.message)
-
-        # Change the author and content
-        try:
-            msg.author = ctx.guild.get_member(who.id) or await ctx.guild.fetch_member(who.id) or who
-        except discord.HTTPException:
-            msg.author = who
-        msg.content = ctx.prefix + command
-
-        # Make a context
-        new_ctx = await self.bot.get_context(msg, cls=type(ctx))
-        new_ctx.original_author_id = ctx.author.id
-
-        # Invoke it dab
-        await self.bot.invoke(new_ctx)
->>>>>>> 2df51915
 
     @commands.command(aliases=['sh'])
     @commands.is_owner()
