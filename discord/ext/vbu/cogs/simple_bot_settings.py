import discord
from discord.ext import commands
from tabulate import tabulate

from . import utils as vbu


_ = vbu.translation


class BotSettings(vbu.Cog):

<<<<<<< HEAD
    @vbu.group(name="command")
    @commands.bot_has_permissions(send_messages=True)
    @commands.guild_only()
    @commands.has_permissions(manage_guild=True)
    @vbu.checks.is_config_set("database", "enabled")
    async def _command(self, ctx: vbu.Context) -> None:
        """
        Manage command settings.
        """
        if ctx.invoked_subcommand is None:
            await ctx.send_help(ctx.command)

    @_command.command(name="disable")
    @commands.bot_has_permissions(send_messages=True)
    @commands.guild_only()
    @commands.has_permissions(manage_guild=True)
    @vbu.checks.is_config_set("database", "enabled")
    async def _command_disable(self, ctx: vbu.Context, *, command: str) -> None:
        """
        Disable a command.
        """

        command = command.lower()
        if not ctx.bot.get_command(command):
            await ctx.send(f"The command `{command}` was not found.")
            return
        async with vbu.Database() as db:
            alr_in_db = await db(
                "SELECT * FROM command_settings WHERE guild_id = $1 AND command = $2",
                ctx.guild.id,
                command,
            )
            if alr_in_db:
                await ctx.send(f"The command `{command}` is already disabled.")
                return
            await db(
                "INSERT INTO command_settings (guild_id, command, enabled) VALUES ($1, $2, $3)",
                ctx.guild.id,
                command,
                int(False),
            )
            self.bot.default_guild_disabled_commands[ctx.guild.id][command] = False
        await ctx.send(f"The command `{command}` was disabled.")

    @_command.command(name="enable")
    @commands.bot_has_permissions(send_messages=True)
    @commands.guild_only()
    @commands.has_permissions(manage_guild=True)
    @vbu.checks.is_config_set("database", "enabled")
    async def _command_enable(self, ctx: vbu.Context, *, command: str) -> None:
        """
        Enable a command.
        """

        command = command.lower()
        if not ctx.bot.get_command(command):
            await ctx.send(f"The command `{command}` was not found.")
            return
        async with vbu.Database() as db:
            alr_in_db = await db(
                "SELECT * FROM command_settings WHERE guild_id = $1 AND command = $2",
                ctx.guild.id,
                command,
            )
            if alr_in_db:
                await db(
                    "DELETE FROM command_settings WHERE guild_id = $1 AND command = $2",
                    ctx.guild.id,
                    command,
                )
                try:
                    del self.bot.default_guild_disabled_commands[ctx.guild.id][command]
                except KeyError:
                    pass
                await ctx.send(f"The command `{command}` was enabled.")
                return
            await ctx.send(f"The command `{command}` is already enabled.")

    @_command.command(name="list")
    @commands.bot_has_permissions(send_messages=True)
    @commands.guild_only()
    @commands.has_permissions(manage_guild=True)
    @vbu.checks.is_config_set("database", "enabled")
    async def _command_list(self, ctx: vbu.Context) -> None:
        """
        List all disabled commands.
        """

        async with vbu.Database() as db:
            _commands = await db(
                "SELECT * FROM command_settings WHERE guild_id = $1", ctx.guild.id
            )
        if not _commands:
            await ctx.send("No commands found.")
            return
        _commands = [command["command"] for command in _commands]
        fmt = []
        for command in _commands:
            if c := ctx.bot.get_command(command):
                if not isinstance(c, commands.Group):
                    fmt.append((c.name, "True"))
                else:
                    for x in c.commands:
                        fmt.append((f"{c.name} " + x.name, "True"))
        await vbu.embeddify(
            ctx,
            "`" * 3
            + "ml\n"
            + tabulate(fmt, headers=["command", "disabled"], tablefmt="psql")
            + "\n"
            + "`" * 3,
        )

    @vbu.command(add_slash_command=False)
=======
    @commands.command(add_slash_command=False)
>>>>>>> 2df51915
    @commands.bot_has_permissions(send_messages=True)
    @commands.guild_only()
    @vbu.checks.is_config_set('database', 'enabled')
    async def prefix(self, ctx: vbu.Context, *, new_prefix: str = None):
        """
        Changes the prefix that the bot uses.
        """

        # See if the prefix was actually specified
        prefix_column = self.bot.config.get('guild_settings_prefix_column', 'prefix')
        if new_prefix is None:
            current_prefix = self.bot.guild_settings[ctx.guild.id][prefix_column] or self.bot.config['default_prefix']
            return await ctx.send(
                _(ctx, "bot_settings").gettext(f"The current prefix is `{current_prefix}`."),
                allowed_mentions=discord.AllowedMentions.none(),
            )

        # See if the user has permission
        try:
            await commands.has_guild_permissions(manage_guild=True).predicate(ctx)
        except Exception:
            return await ctx.send(_(ctx, "bot_settings").gettext("You do not have permission to change the command prefix."))

        # Validate prefix
        if len(new_prefix) > 30:
            return await ctx.send(_(ctx, "bot_settings").gettext("The maximum length a prefix can be is 30 characters."))

        # Store setting
        self.bot.guild_settings[ctx.guild.id][prefix_column] = new_prefix
        async with self.bot.database() as db:
            await db(
                """INSERT INTO guild_settings (guild_id, {prefix_column}) VALUES ($1, $2)
                ON CONFLICT (guild_id) DO UPDATE SET {prefix_column}=excluded.prefix""".format(prefix_column=prefix_column),
                ctx.guild.id, new_prefix
            )
        await ctx.send(
            _(ctx, "bot_settings").gettext(f"My prefix has been updated to `{new_prefix}`."),
            allowed_mentions=discord.AllowedMentions.none(),
        )


def setup(bot: vbu.Bot):
    x = BotSettings(bot)
    bot.add_cog(x)<|MERGE_RESOLUTION|>--- conflicted
+++ resolved
@@ -10,8 +10,7 @@
 
 class BotSettings(vbu.Cog):
 
-<<<<<<< HEAD
-    @vbu.group(name="command")
+    @commands.group(name="command")
     @commands.bot_has_permissions(send_messages=True)
     @commands.guild_only()
     @commands.has_permissions(manage_guild=True)
@@ -124,10 +123,7 @@
             + "`" * 3,
         )
 
-    @vbu.command(add_slash_command=False)
-=======
-    @commands.command(add_slash_command=False)
->>>>>>> 2df51915
+    @commands.command()
     @commands.bot_has_permissions(send_messages=True)
     @commands.guild_only()
     @vbu.checks.is_config_set('database', 'enabled')
